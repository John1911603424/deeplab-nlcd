--- conflicted
+++ resolved
@@ -16,10 +16,8 @@
 import torch
 import torchvision
 
-<<<<<<< HEAD
+
 os.environ['CURL_CA_BUNDLE'] = '/etc/ssl/certs/ca-certificates.crt'
-=======
->>>>>>> 4217ba57
 
 # Break s3uris into bucket and prefix
 def parse_s3_url(url):
@@ -462,15 +460,12 @@
     parser.add_argument('--window-size',
                         default=224,
                         type=int)
-<<<<<<< HEAD
     parser.add_argument('--approx-mean-std',
                         help='Approximate the mean and standard deviation from a subset of the training raster',
                         action='store_true')
-=======
     parser.add_argument('--max-epoch-size',
                         default=sys.maxsize,
                         type=int)
->>>>>>> 4217ba57
     parser.add_argument('--start-from')
     return parser
 
